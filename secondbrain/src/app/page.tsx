'use client';

import { useEffect, useState, useRef, useCallback } from 'react';
import Sidebar from '@/components/Sidebar';
import PersonalChat from '@/components/PersonalChat';
import PersonalChatButton from '@/components/PersonalChatButton';
import Auth from '@/components/Auth';
import Loading from '@/components/Loading';
import Settings from '@/components/Settings';
import PeopleManager from '@/components/PeopleManager';
import peopleStyles from '@/components/PeopleManager.module.css';
import { useAuth } from '@/hooks/useAuth';
import { useDiaryStore } from '@/lib/store';
import { FiMenu, FiEdit2, FiSave, FiX, FiMic, FiStopCircle, FiMessageCircle, FiUsers, FiUser, FiZap } from 'react-icons/fi';
import { format } from 'date-fns';
import { es } from 'date-fns/locale';
import Image from 'next/image';
import { User } from '@supabase/supabase-js';
import { supabase } from '@/lib/supabase';

export default function Home() {
  const { user, loading } = useAuth();
  
  const { 
    fetchCurrentEntry, 
    currentDate,
    currentEntry, 
    isLoading, 
    isEditing: storeIsEditing,
    saveCurrentEntry, 
    toggleEditMode: storeToggleEditMode
  } = useDiaryStore();
  
  const [isClient, setIsClient] = useState(false);
  const [isSidebarOpen, setIsSidebarOpen] = useState(false);
  const [showSettings, setShowSettings] = useState(false);
  const [isChatOpen, setIsChatOpen] = useState(false);
  const [isChatMinimized, setIsChatMinimized] = useState(false);
  
  // Estados del diario
  const [content, setContent] = useState('');
  const [isRecording, setIsRecording] = useState(false);
  const [audioBlob, setAudioBlob] = useState<Blob | null>(null);
  const [isProcessing, setIsProcessing] = useState(false);
  const [error, setError] = useState<string | null>(null);
  const [isStylizing, setIsStylizing] = useState(false);
  const [showPeoplePanel, setShowPeoplePanel] = useState(false); // Cambiado a false por defecto para mejor responsive
  const [peopleRefreshTrigger, setPeopleRefreshTrigger] = useState(0);
  const [selectedPersonId, setSelectedPersonId] = useState<string | null>(null);
  const [mentionedPeople, setMentionedPeople] = useState<string[]>([]);
  
  // Estado para controlar el comportamiento responsive del panel de personas
  const [isDesktop, setIsDesktop] = useState(false);
  
  // Referencias del diario
  const mediaRecorder = useRef<MediaRecorder | null>(null);
  const audioChunks = useRef<Blob[]>([]);
  const lastUserId = useRef<string | null>(null);
<<<<<<< HEAD
  const recordingTimeout = useRef<NodeJS.Timeout | null>(null);
=======
  const currentStream = useRef<MediaStream | null>(null);
>>>>>>> 4a672368

  // Referencia para el último estado logueado para evitar logs duplicados
  const lastLoggedState = useRef<{
    currentEntry?: string;
    isLoading: boolean;
    storeIsEditing: boolean;
    showSettings: boolean;
    contentLength: number;
  } | null>(null);

  // Log optimizado para evitar repeticiones
  const logStateChange = useCallback(() => {
    const currentState = {
      currentEntry: currentEntry?.id,
      isLoading,
      storeIsEditing,
      showSettings,
      contentLength: content.length
    };
    
    if (JSON.stringify(currentState) !== JSON.stringify(lastLoggedState.current)) {
      console.log('📝 DIARY: Estado actual:', currentState);
      lastLoggedState.current = currentState;
    }
  }, [currentEntry?.id, isLoading, storeIsEditing, showSettings, content.length]);

  // Solo loguear cambios significativos
  useEffect(() => {
    logStateChange();
  }, [logStateChange]);

  // Funciones del diario
  const handleToggleEditMode = () => {
    console.log('📝 DIARY: Toggle edit mode');
    
    // Si se está cancelando la edición, restaurar el contenido original
    if (storeIsEditing) {
      // Si hay una entrada, restaurar su contenido, si no hay entrada, limpiar el campo
      if (currentEntry) {
        setContent(currentEntry.content || '');
        setMentionedPeople(currentEntry.mentioned_people || []);
      } else {
        setContent('');
        setMentionedPeople([]);
      }
      setError(null);
    }
    
    storeToggleEditMode();
  };

  const handleSave = async () => {
    if (!user?.id) return;
    
    console.log('📝 DIARY: Guardando entrada...');
    try {
      await saveCurrentEntry(content, user.id);
      console.log('📝 DIARY: Entrada guardada exitosamente');
    } catch (error) {
      console.error('📝 DIARY: Error al guardar:', error);
      setError('Error al guardar la entrada');
    }
  };

  const handleStylize = async () => {
    if (!user?.id) return;
    
    console.log('📝 DIARY: Estilizando texto...');
    setIsStylizing(true);
    setError(null);
    
    try {
      const { data: { session } } = await supabase.auth.getSession();
      const token = session?.access_token;
      const response = await fetch('/api/stylize', {
        method: 'POST',
        headers: {
          'Content-Type': 'application/json',
          Authorization: token ? `Bearer ${token}` : '',
        },
        body: JSON.stringify({
          text: content,
          userId: user.id,
          entryDate: currentEntry?.date || new Date().toISOString().split('T')[0]
        }),
      });

      if (!response.ok) {
        throw new Error('Error en la respuesta del servidor');
      }

      const data = await response.json();
      console.log('📝 DIARY: Respuesta de estilización:', data);
      
      if (data.stylizedText) {
        setContent(data.stylizedText);
        console.log('📝 DIARY: Texto estilizado exitosamente');
      } else {
        console.warn('📝 DIARY: No se recibió texto estilizado');
        setError('No se pudo estilizar el texto');
      }

      // Actualizar las personas mencionadas
      if (data.peopleExtracted && Array.isArray(data.peopleExtracted)) {
        const peopleNames = data.peopleExtracted.map((person: { name: string }) => person.name).filter(Boolean);
        setMentionedPeople(peopleNames);
        console.log('📝 DIARY: Personas extraídas:', peopleNames);
        
        // Disparar actualización del panel de personas si está abierto
        if (showPeoplePanel) {
          setPeopleRefreshTrigger(prev => prev + 1);
        }
      }
    } catch (error) {
      console.error('📝 DIARY: Error al estilizar:', error);
      setError('Error al estilizar el texto');
    } finally {
      setIsStylizing(false);
    }
  };

  const startRecording = async () => {
    const MAX_RECORDING_DURATION = 5 * 60 * 1000; // 5 minutos
    if (recordingTimeout.current) {
      clearTimeout(recordingTimeout.current);
    }

    console.log('📝 DIARY: Iniciando grabación...');
    setError(null);
    
    try {
      // Verificar si el navegador soporta getUserMedia
      if (!navigator.mediaDevices || !navigator.mediaDevices.getUserMedia) {
        throw new Error('Tu navegador no soporta grabación de audio');
      }

      // Verificar si estamos en un contexto seguro (HTTPS o localhost)
      if (location.protocol !== 'https:' && location.hostname !== 'localhost') {
        throw new Error('La grabación de audio solo funciona en sitios seguros (HTTPS)');
      }

      const stream = await navigator.mediaDevices.getUserMedia({ 
        audio: {
          echoCancellation: true,
          noiseSuppression: true,
          autoGainControl: true
        } 
      });
      
      // Guardar referencia al stream
      currentStream.current = stream;
      
      // Verificar si MediaRecorder está disponible
      if (!window.MediaRecorder) {
        throw new Error('Tu navegador no soporta grabación de audio');
      }

      const recorder = new MediaRecorder(stream, {
        mimeType: MediaRecorder.isTypeSupported('audio/webm') ? 'audio/webm' : 'audio/mp4'
      });
      
      mediaRecorder.current = recorder;
      audioChunks.current = [];

      recorder.ondataavailable = (event) => {
        if (event.data.size > 0) {
          audioChunks.current.push(event.data);
        }
      };

      recorder.onstop = () => {
        const audioBlob = new Blob(audioChunks.current, { 
          type: recorder.mimeType || 'audio/webm' 
        });
        setAudioBlob(audioBlob);
        console.log('📝 DIARY: Grabación completada');
        
        // Detener todas las pistas del stream y limpiar la referencia
        if (currentStream.current) {
          currentStream.current.getTracks().forEach((track: MediaStreamTrack) => track.stop());
          currentStream.current = null;
        }
      };

      recorder.onerror = (event) => {
        console.error('📝 DIARY: Error en MediaRecorder:', event);
        setError('Error durante la grabación');
        setIsRecording(false);
      };

      recorder.start();
      setIsRecording(true);
<<<<<<< HEAD
      recordingTimeout.current = setTimeout(() => {
        stopRecording();
      }, MAX_RECORDING_DURATION);
=======
      console.log('📝 DIARY: Grabación iniciada exitosamente');
      
>>>>>>> 4a672368
    } catch (error) {
      console.error('📝 DIARY: Error al acceder al micrófono:', error);
      
      // Mensajes de error más específicos y claros
      let errorMessage = 'Error al acceder al micrófono';
      
      if (error instanceof DOMException) {
        switch (error.name) {
          case 'NotAllowedError':
            errorMessage = 'Micrófono bloqueado. Permite el acceso en tu navegador.';
            break;
          case 'NotFoundError':
            errorMessage = 'No se encontró micrófono. Verifica tu dispositivo.';
            break;
          case 'NotReadableError':
            errorMessage = 'Micrófono ocupado por otra aplicación.';
            break;
          case 'OverconstrainedError':
            errorMessage = 'Configuración de audio no compatible.';
            break;
          default:
            errorMessage = `Error del navegador: ${error.message}`;
        }
      } else if (error instanceof Error) {
        errorMessage = error.message;
      }
      
      setError(errorMessage);
      setIsRecording(false);
    }
  };

  const stopRecording = () => {
    console.log('📝 DIARY: Deteniendo grabación...');
    
    if (mediaRecorder.current && mediaRecorder.current.state === 'recording') {
      mediaRecorder.current.stop();
      setIsRecording(false);
    } else {
      console.warn('📝 DIARY: No hay grabación activa para detener');
      setIsRecording(false);
      if (recordingTimeout.current) {
        clearTimeout(recordingTimeout.current);
        recordingTimeout.current = null;
      }
    }
    
    // Detener el stream independientemente
    if (currentStream.current) {
      currentStream.current.getTracks().forEach((track: MediaStreamTrack) => track.stop());
      currentStream.current = null;
    }
  };

  const processTranscription = useCallback(async () => {
    if (!audioBlob || !user?.id) return;

    console.log('📝 DIARY: Procesando transcripción...');
    setIsProcessing(true);
    setError(null);

    try {
      const formData = new FormData();
      formData.append('file', audioBlob, 'recording.wav');
      formData.append('userId', user.id);

      const { data: { session } } = await supabase.auth.getSession();
      const token = session?.access_token;
      const response = await fetch('/api/transcribe', {
        method: 'POST',
        headers: {
          Authorization: token ? `Bearer ${token}` : '',
        },
        body: formData,
      });

      if (!response.ok) {
        throw new Error('Error en la transcripción');
      }

      const data = await response.json();
      
      if (data.text) {
        const newContent = content + (content ? '\n\n' : '') + data.text;
        setContent(newContent);
        console.log('📝 DIARY: Transcripción procesada exitosamente:', data.text);
      } else {
        console.warn('📝 DIARY: No se recibió texto de la transcripción');
      }
    } catch (error) {
      console.error('📝 DIARY: Error en transcripción:', error);
      setError('Error al procesar la transcripción');
    } finally {
      setIsProcessing(false);
      setAudioBlob(null);
    }
  }, [audioBlob, user?.id, content]);

  // Sincronizar content con currentEntry
  useEffect(() => {
    if (currentEntry?.content !== undefined) {
      setContent(currentEntry.content || '');
      console.log('📝 DIARY: Contenido sincronizado desde currentEntry');
      
      // También sincronizar las personas mencionadas
      if (currentEntry?.mentioned_people) {
        setMentionedPeople(currentEntry.mentioned_people);
      } else {
        setMentionedPeople([]);
      }
    } else if (currentEntry === null) {
      // Si no hay entrada para esta fecha, limpiar el contenido
      setContent('');
      setMentionedPeople([]);
      setError(null);
      
      console.log('📝 DIARY: Contenido limpiado - no hay entrada para esta fecha');
    }
  }, [currentEntry]);

  // Función para manejar click en personas mencionadas
  const handlePersonClick = (personName: string) => {
    setSelectedPersonId(personName);
    setShowPeoplePanel(true);
    console.log('📝 DIARY: Seleccionada persona:', personName);
  };

  // Procesar transcripción cuando hay audioBlob
  useEffect(() => {
    if (audioBlob && !isProcessing) {
      processTranscription();
    }
  }, [audioBlob, isProcessing, processTranscription]);

  // Funciones para manejar el chat personal
  const handleChatToggle = () => {
    if (isChatOpen) {
      setIsChatOpen(false);
      setIsChatMinimized(false);
    } else {
      setIsChatOpen(true);
      setIsChatMinimized(false);
    }
  };

  const handleChatClose = () => {
    setIsChatOpen(false);
    setIsChatMinimized(false);
  };

  const handleChatMinimizeToggle = () => {
    setIsChatMinimized(!isChatMinimized);
  };

  const handleAuthSuccess = (authenticatedUser: User) => {
    // El hook useAuth se encargará de actualizar el estado
    console.log('Usuario autenticado:', authenticatedUser.id);
  };
  
  // Obtener los datos de la entrada actual cuando cambia la fecha o el usuario
  useEffect(() => {
    if (isClient && user?.id) {
      fetchCurrentEntry(user.id);
    }
  }, [fetchCurrentEntry, isClient, currentDate, user?.id]);

  // Evitar errores de hidratación y detectar tamaño de pantalla
  useEffect(() => {
    setIsClient(true);
    
    // Función para detectar si es escritorio
    const checkScreenSize = () => {
      const isDesktopSize = window.innerWidth >= 1280; // xl breakpoint
      setIsDesktop(isDesktopSize);
      
      // NO abrir automáticamente el panel de personas - déjalo cerrado por defecto
    };
    
    // Verificar tamaño inicial
    checkScreenSize();
    
    // Agregar listener para cambios de tamaño
    window.addEventListener('resize', checkScreenSize);
    
    return () => {
      window.removeEventListener('resize', checkScreenSize);
    };
  }, []); // Sin dependencias porque solo necesita ejecutarse una vez

  // Limpiar errores automáticamente después de 5 segundos
  useEffect(() => {
    if (error) {
      const timer = setTimeout(() => {
        setError(null);
      }, 5000);

      return () => clearTimeout(timer);
    }
  }, [error]);

  if (!isClient) {
    return <Loading />;
  }

  // Mostrar pantalla de carga mientras se verifica la autenticación
  if (loading) {
    return <Loading />;
  }

  // Mostrar pantalla de autenticación si no hay usuario
  if (!user) {
    return <Auth onAuthSuccess={handleAuthSuccess} />;
  }

  // Log de renderizado solo cuando el usuario cambia
  if (user?.id && user.id !== lastUserId.current) {
    console.log('🎯 PAGE: Renderizando aplicación para user:', user.id);
    lastUserId.current = user.id;
  }

  return (
    <main className="flex min-h-screen bg-gradient-to-br from-indigo-50 via-white to-purple-50 overflow-hidden">
      {/* Sidebar con overlay cuando está abierto en móvil */}
      {isSidebarOpen && (
        <div 
          className="fixed inset-0 bg-black/40 backdrop-blur-md z-20 md:hidden" 
          onClick={() => setIsSidebarOpen(false)}
        />
      )}

      {/* Sidebar - diseño flotante en móvil */}
      <aside 
        className={`
          fixed md:relative z-30 h-screen transition-all duration-300 ease-in-out
          ${isSidebarOpen ? 'translate-x-0 shadow-2xl' : '-translate-x-full'} 
          md:translate-x-0 md:shadow-xl md:w-[420px] w-[85%] max-w-md
          bg-white/95 backdrop-blur-xl border-r border-white/20
        `}
      >
        {/* El botón X se moverá al componente Sidebar para superponerse */}
        <div className="overflow-y-auto h-full">
          <Sidebar 
            userId={user.id} 
            onClose={() => setIsSidebarOpen(false)} 
            onSettingsClick={() => {
              setShowSettings(true);
              // Auto-cerrar sidebar en móvil al abrir configuración
              setIsSidebarOpen(false);
            }}
            onDateChange={() => {
              setShowSettings(false);
              // Auto-cerrar sidebar en móvil al seleccionar fecha
              setIsSidebarOpen(false);
            }}
          />
        </div>
      </aside>

      {/* Contenido principal */}
      <div className="flex-1 flex flex-col h-screen overflow-hidden">
        {/* Header minimalista solo en móvil */}
        <header className="md:hidden bg-white/90 backdrop-blur-xl p-4 flex items-center border-b border-slate-200/60 shadow-sm">
          <button
            onClick={() => setIsSidebarOpen(true)}
            className="text-slate-700 hover:text-indigo-600 transition-colors duration-200"
            aria-label="Open sidebar"
          >
            <FiMenu size={24} />
          </button>
          <div className="ml-4">
            <Image src="/image/Logo-entero-SecondBrain.png" alt="SecondBrain Logo" width={120} height={24} priority />
          </div>
        </header>
        
        {/* Área principal */}
        <div className="flex-1 overflow-y-auto p-4 md:p-8">
          {/* Renderizar vista de configuración */}
          {showSettings ? (
            <div className="max-w-7xl mx-auto">
              <div className="bg-white/80 backdrop-blur-xl rounded-2xl shadow-xl border border-white/20 overflow-hidden">
                <div className="flex items-center justify-between border-b border-slate-200/60 p-6 bg-gradient-to-r from-indigo-50 to-purple-50 sticky top-0 z-10">
                  <div className="flex items-center space-x-3">
                    <div className="w-2 h-2 bg-indigo-500 rounded-full"></div>
                    <span className="text-slate-800 text-xl font-semibold">Configuración</span>
                  </div>
                  <div className="flex items-center space-x-3">
                    <button 
                      onClick={() => setShowSettings(false)}
                      className="flex items-center space-x-2 px-4 py-2 bg-white/80 text-slate-700 rounded-xl hover:bg-white transition-all duration-200 shadow-sm border border-white/40"
                    >
                      <span>Volver al diario</span>
                    </button>
                  </div>
                </div>
                <Settings userId={user.id} />
              </div>
            </div>
          ) : (
            /* Vista principal del diario */
            <div className="max-w-7xl mx-auto h-full">
              <div className="flex gap-6 h-full relative">
                {/* Contenido principal del diario - siempre toma el espacio completo */}
                <div className="flex-1 bg-white/80 backdrop-blur-xl rounded-2xl shadow-xl border border-white/20 overflow-hidden">
                  
                  {/* Barra de herramientas unificada - Responsive layout */}
                  <div className="border-b border-slate-200/60 bg-gradient-to-r from-indigo-50 to-purple-50 sticky top-0 z-10">
                    
                    {/* Layout móvil - fecha arriba, botones abajo en la misma barra */}
                    <div className="md:hidden">
                      {/* Fecha */}
                      <div className="p-4 pb-3 text-center">
                        <div className="flex items-center justify-center space-x-3">
                          <div className="w-2 h-2 bg-indigo-500 rounded-full animate-pulse"></div>
                          <span className="text-slate-600 text-sm font-medium">
                            {currentEntry?.date
                              ? format(new Date(currentEntry.date), "EEEE, d 'de' MMMM", { locale: es })
                              : "Nueva entrada"}
                          </span>
                        </div>
                      </div>
                      
                      {/* Botones móvil - tamaño original pero sin flex-wrap */}
                      <div className="px-4 pb-4">
                        <div className="flex items-center justify-center space-x-3 overflow-x-auto">
                          {storeIsEditing ? (
                            <>
                              <button 
                                onClick={handleStylize}
                                disabled={isStylizing || !content}
                                className={`flex items-center space-x-2 px-3 py-2 rounded-xl transition-all duration-200 ${isStylizing ? 'bg-indigo-400' : 'bg-indigo-500'} text-white hover:bg-indigo-600 disabled:opacity-50 disabled:cursor-not-allowed shadow-lg text-sm font-medium whitespace-nowrap`}
                                title="Estilizar con IA"
                              >
                                <FiZap size={16} />
                                <span>Estilizar</span>
                              </button>
                              
                              <button 
                                onClick={handleSave}
                                className="flex items-center space-x-2 px-3 py-2 bg-emerald-500 text-white rounded-xl hover:bg-emerald-600 transition-all duration-200 shadow-lg text-sm font-medium whitespace-nowrap"
                              >
                                <FiSave size={16} />
                                <span>Guardar</span>
                              </button>
                              
                              <button 
                                onClick={handleToggleEditMode}
                                className="flex items-center space-x-2 px-3 py-2 bg-slate-100 text-slate-700 rounded-xl hover:bg-slate-200 transition-all duration-200 border border-slate-200 text-sm font-medium whitespace-nowrap"
                              >
                                <FiX size={16} />
                                <span>Cancelar</span>
                              </button>
                            </>
                          ) : (
                            <button 
                              onClick={handleToggleEditMode}
                              className="flex items-center space-x-2 px-3 py-2 bg-slate-50 text-slate-700 rounded-xl hover:bg-slate-100 transition-all duration-200 border border-slate-200 text-sm font-medium whitespace-nowrap"
                              disabled={isRecording || isProcessing}
                            >
                              <FiEdit2 size={16} />
                              <span>Editar</span>
                            </button>
                          )}
                          
                          {/* Botón de grabación siempre visible (como en desktop) */}
                          {!isRecording ? (
                            <button
                              onClick={startRecording}
                              disabled={isProcessing}
                              className="flex items-center space-x-2 px-3 py-2 bg-red-500 text-white rounded-xl hover:bg-red-600 transition-all duration-200 disabled:opacity-50 disabled:cursor-not-allowed shadow-lg text-sm font-medium whitespace-nowrap"
                              title="Iniciar grabación"
                            >
                              <FiMic size={16} />
                              <span>Grabar</span>
                            </button>
                          ) : (
                            <button
                              onClick={stopRecording}
                              className="flex items-center space-x-2 px-3 py-2 bg-slate-700 text-white rounded-xl hover:bg-slate-800 transition-all duration-200 shadow-lg animate-pulse text-sm font-medium whitespace-nowrap"
                              title="Detener grabación"
                            >
                              <FiStopCircle size={16} />
                              <span>Detener</span>
                            </button>
                          )}
                        </div>
                      </div>
                    </div>

                    {/* Layout desktop - inline como antes */}
                    <div className="hidden md:flex items-center justify-between p-6">
                      <div className="flex items-center space-x-3">
                        <div className="w-2 h-2 bg-indigo-500 rounded-full animate-pulse"></div>
                        <span className="text-slate-600 text-sm font-medium">
                          {currentEntry?.date
                            ? format(new Date(currentEntry.date), "EEEE, d 'de' MMMM", { locale: es })
                            : "Nueva entrada"}
                        </span>
                      </div>
                      
                      <div className="flex items-center space-x-2">
                        {storeIsEditing ? (
                        <>
                          <button 
                            onClick={handleStylize}
                            disabled={isStylizing || !content}
                            className={`flex items-center space-x-2 px-4 py-2 rounded-xl transition-all duration-200 ${isStylizing ? 'bg-indigo-400' : 'bg-indigo-500'} text-white hover:bg-indigo-600 disabled:opacity-50 disabled:cursor-not-allowed shadow-lg`}
                            title="Estilizar con IA"
                          >
                            <FiZap size={18} />
                            <span className="font-medium">Estilizar</span>
                          </button>
                          
                          <button 
                            onClick={handleSave}
                            className="flex items-center space-x-2 px-4 py-2 bg-emerald-500 text-white rounded-xl hover:bg-emerald-600 transition-all duration-200 shadow-lg"
                          >
                            <FiSave size={18} />
                            <span className="font-medium">Guardar</span>
                          </button>
                          
                          <button 
                            onClick={handleToggleEditMode}
                            className="flex items-center space-x-2 px-4 py-2 bg-slate-100 text-slate-700 rounded-xl hover:bg-slate-200 transition-all duration-200 border border-slate-200"
                          >
                            <FiX size={18} />
                            <span className="font-medium">Cancelar</span>
                          </button>
                        </>
                      ) : (
                        <button 
                          onClick={handleToggleEditMode}
                          className="flex items-center space-x-2 px-4 py-2 bg-slate-50 text-slate-700 rounded-xl hover:bg-slate-100 transition-all duration-200 border border-slate-200"
                          disabled={isRecording || isProcessing}
                        >
                          <FiEdit2 size={18} />
                          <span className="font-medium">Editar</span>
                        </button>
                      )}
                      
                      {!storeIsEditing && (
                        <>
                          {!isRecording ? (
                            <button
                              onClick={startRecording}
                              disabled={isProcessing}
                              className="flex items-center space-x-2 px-4 py-2 bg-red-500 text-white rounded-xl hover:bg-red-600 transition-all duration-200 disabled:opacity-50 disabled:cursor-not-allowed shadow-lg"
                              title="Iniciar grabación"
                            >
                              <FiMic size={18} />
                              <span className="font-medium">Grabar</span>
                            </button>
                          ) : (
                            <button
                              onClick={stopRecording}
                              className="flex items-center space-x-2 px-4 py-2 bg-slate-700 text-white rounded-xl hover:bg-slate-800 transition-all duration-200 shadow-lg animate-pulse"
                              title="Detener grabación"
                            >
                              <FiStopCircle size={18} />
                              <span className="font-medium">Detener</span>
                            </button>
                          )}
                        </>
                      )}
                    </div>
                  </div>
                
                  {/* Contenido principal mejorado */}
                  <div className="relative">
                    {/* Mensajes de error mejorados */}
                    {error && (
                      <div className="m-6 p-4 bg-red-50 border border-red-200 text-red-700 rounded-xl text-sm flex items-center space-x-3">
                        <div className="w-2 h-2 bg-red-500 rounded-full"></div>
                        <span>{error}</span>
                      </div>
                    )}
                    
                    {/* Indicador de procesamiento mejorado */}
                    {isProcessing && audioBlob && (
                      <div className="m-6 p-4 bg-blue-50 border border-blue-200 text-blue-700 rounded-xl text-sm flex items-center space-x-3">
                        <svg className="animate-spin h-5 w-5 text-blue-500" xmlns="http://www.w3.org/2000/svg" fill="none" viewBox="0 0 24 24">
                          <circle className="opacity-25" cx="12" cy="12" r="10" stroke="currentColor" strokeWidth="4"></circle>
                          <path className="opacity-75" fill="currentColor" d="M4 12a8 8 0 018-8V0C5.373 0 0 5.373 0 12h4zm2 5.291A7.962 7.962 0 014 12H0c0 3.042 1.135 5.824 3 7.938l3-2.647z"></path>
                        </svg>
                        <span className="font-medium">Procesando transcripción...</span>
                      </div>
                    )}
                    
                    {/* Indicador de estilización mejorado */}
                    {isStylizing && (
                      <div className="m-6 p-4 bg-indigo-50 border border-indigo-200 text-indigo-700 rounded-xl text-sm flex items-center space-x-3">
                        <svg className="animate-spin h-5 w-5 text-indigo-500" xmlns="http://www.w3.org/2000/svg" fill="none" viewBox="0 0 24 24">
                          <circle className="opacity-25" cx="12" cy="12" r="10" stroke="currentColor" strokeWidth="4"></circle>
                          <path className="opacity-75" fill="currentColor" d="M4 12a8 8 0 018-8V0C5.373 0 0 5.373 0 12h4zm2 5.291A7.962 7.962 0 014 12H0c0 3.042 1.135 5.824 3 7.938l3-2.647z"></path>
                        </svg>
                        <span className="font-medium">Estilizando texto con IA...</span>
                      </div>
                    )}
                    
                    {/* Editor/Visualizador de contenido mejorado - márgenes reducidos en móvil */}
                    <div className="p-4 md:p-8 min-h-[600px]">
                      {storeIsEditing ? (
                        <div className="relative">
                          <textarea
                            value={content}
                            onChange={(e) => setContent(e.target.value)}
                            placeholder="Escribe tu entrada del diario aquí... ✨"
                            className="w-full h-[500px] p-4 md:p-6 border-2 border-slate-200 rounded-2xl resize-none focus:outline-none focus:ring-4 focus:ring-indigo-500/20 focus:border-indigo-400 text-slate-700 leading-relaxed text-lg bg-white/50 backdrop-blur-sm transition-all duration-200"
                          />
                          <div className="absolute bottom-4 right-4 text-xs text-slate-400">
                            {content.length} caracteres
                          </div>
                        </div>
                      ) : (
                        <div className="prose prose-slate prose-lg max-w-none">
                          {content ? (
                            <div 
                              className="whitespace-pre-wrap text-slate-700 leading-relaxed text-lg bg-slate-50/50 p-4 md:p-6 rounded-2xl border border-slate-200/60 cursor-pointer hover:bg-slate-100/50 transition-all duration-200"
                              onClick={handleToggleEditMode}
                              title="Haz clic para editar"
                            >
                              {content}
                            </div>
                          ) : (
                            <div 
                              className="text-center py-24 cursor-pointer hover:bg-slate-50/50 rounded-2xl transition-all duration-200"
                              onClick={handleToggleEditMode}
                              title="Haz clic para comenzar a escribir"
                            >
                              <div className="w-16 h-16 bg-gradient-to-br from-indigo-100 to-purple-100 rounded-2xl flex items-center justify-center mx-auto mb-6">
                                <FiEdit2 className="text-indigo-500 text-2xl" />
                              </div>
                              <h3 className="text-slate-400 text-xl font-medium mb-2">Tu diario está esperando</h3>
                              <p className="text-slate-400">Haz clic aquí para comenzar a escribir tu día.</p>
                            </div>
                          )}
                        </div>
                      )}
                      
                      {/* Sección de personas mencionadas */}
                      {mentionedPeople.length > 0 && (
                        <div className="mt-6 pt-6 border-t border-slate-200/60">
                          <div className="flex items-center space-x-3 mb-4">
                            <FiUser className="text-purple-500" size={18} />
                            <h4 className="text-slate-700 font-medium">Personas mencionadas</h4>
                          </div>
                          <div className="flex flex-wrap gap-2">
                            {mentionedPeople.map((person, index) => (
                              <button
                                key={index}
                                onClick={() => handlePersonClick(person)}
                                className="flex items-center space-x-2 px-3 py-2 bg-purple-50 hover:bg-purple-100 text-purple-700 rounded-xl border border-purple-200 transition-all duration-200 hover:shadow-sm"
                                title={`Ver detalles de ${person}`}
                              >
                                <FiUser size={14} />
                                <span className="text-sm font-medium">{person}</span>
                              </button>
                            ))}
                          </div>
                        </div>
                      )}
                    </div>
                  </div>
                </div>
                
                {/* Panel de personas para escritorio (lado a lado) */}
                {showPeoplePanel && isDesktop && (
                  <div className="w-96 bg-white/80 backdrop-blur-xl rounded-2xl shadow-xl border border-white/20 overflow-hidden flex flex-col max-h-screen">
                    <div className="flex items-center justify-between border-b border-slate-200/60 p-6 bg-gradient-to-r from-purple-50 to-pink-50 flex-shrink-0">
                      <div className="flex items-center space-x-3">
                        <div className="w-2 h-2 bg-purple-500 rounded-full"></div>
                        <FiUsers className="text-purple-600" size={20} />
                        <span className="text-slate-800 text-lg font-semibold">Personas</span>
                      </div>
                      <button
                        onClick={() => {
                          setShowPeoplePanel(false);
                          setSelectedPersonId(null);
                        }}
                        className="p-2 rounded-xl hover:bg-purple-100 text-purple-600 transition-all duration-200 border border-purple-200/60"
                        aria-label="Cerrar panel de personas"
                        title="Cerrar"
                      >
                        <FiX size={20} />
                      </button>
                    </div>
                    <div className="flex-1 min-h-0 overflow-y-auto p-6">
                      <PeopleManager 
                        userId={user.id} 
                        refreshTrigger={peopleRefreshTrigger} 
                        className="shadow-none"
                        initialSelectedName={selectedPersonId}
                      />
                    </div>
                  </div>
                )}
              </div>
              
              {/* Panel de personas para móvil y tablet (overlay de pantalla completa) */}
              {showPeoplePanel && !isDesktop && (
                <>
                  {/* Overlay backdrop - clickeable para cerrar */}
                  <div 
                    className="fixed inset-0 bg-black/50 backdrop-blur-sm z-50 cursor-pointer" 
                    onClick={() => {
                      setShowPeoplePanel(false);
                      setSelectedPersonId(null);
                    }}
                  />
                  
                  {/* Contenedor del modal con posicionamiento fijo robusto usando CSS module */}
                  <div className={`${peopleStyles.mobileModalContainer} fixed inset-0 w-full h-full bg-white z-50 overflow-hidden md:hidden`}>
                    {/* Header fijo en la parte superior */}
                    <div className={`${peopleStyles.mobileModalHeader} bg-gradient-to-r from-purple-50 to-pink-50`}>
                      <div className="flex items-center space-x-3">
                        <div className="w-2 h-2 bg-purple-500 rounded-full"></div>
                        <FiUsers className="text-purple-600" size={20} />
                        <span className="text-slate-800 text-lg font-semibold">Personas</span>
                      </div>
                      <button
                        onClick={() => {
                          setShowPeoplePanel(false);
                          setSelectedPersonId(null);
                        }}
                        className="p-2 rounded-xl hover:bg-purple-100 text-purple-600 transition-all duration-200 border border-purple-200/60"
                        aria-label="Cerrar panel de personas"
                        title="Cerrar"
                      >
                        <FiX size={20} />
                      </button>
                    </div>
                    
                    {/* Área de contenido con scroll independiente */}
                    <div className={peopleStyles.mobileContentArea}>
                      <PeopleManager 
                        userId={user.id} 
                        refreshTrigger={peopleRefreshTrigger} 
                        className="shadow-none"
                        initialSelectedName={selectedPersonId}
                      />
                    </div>
                  </div>
                  
                  {/* Versión tablet/desktop más grande */}
                  <div className="hidden md:flex fixed inset-0 z-50 items-start justify-center p-4 pt-16 pointer-events-none">
                    <div 
                      className="w-full max-w-2xl max-h-[90vh] bg-white rounded-2xl shadow-2xl border border-white/20 overflow-hidden animate-in slide-in-from-bottom-4 duration-300 pointer-events-auto"
                      onClick={(e) => e.stopPropagation()}
                    >
                      <div className="flex items-center justify-between border-b border-slate-200/60 p-6 bg-gradient-to-r from-purple-50 to-pink-50 sticky top-0 z-10">
                        <div className="flex items-center space-x-3">
                          <div className="w-2 h-2 bg-purple-500 rounded-full"></div>
                          <FiUsers className="text-purple-600" size={20} />
                          <span className="text-slate-800 text-lg font-semibold">Personas</span>
                        </div>
                        <button
                          onClick={() => {
                            setShowPeoplePanel(false);
                            setSelectedPersonId(null);
                          }}
                          className="p-2 rounded-xl hover:bg-purple-100 text-purple-600 transition-all duration-200 border border-purple-200/60"
                          aria-label="Cerrar panel de personas"
                          title="Cerrar"
                        >
                          <FiX size={20} />
                        </button>
                      </div>
                      
                      <div className="flex-1 overflow-y-auto p-6 max-h-[calc(90vh-80px)]">
                        <PeopleManager 
                          userId={user.id} 
                          refreshTrigger={peopleRefreshTrigger} 
                          className="shadow-none"
                          initialSelectedName={selectedPersonId}
                        />
                      </div>
                    </div>
                  </div>
                </>
              )}
            </div>
            </div>
          )}
        </div>
      </div>

      {/* Botones flotantes */}
      <>
        {/* Botón del Chat Personal para Desktop - al lado del sidebar */}
        {!isChatOpen && (
          <PersonalChatButton 
            onClick={handleChatToggle}
            isActive={false}
            className="hidden md:flex"
          />
        )}

        {/* Botón del Chat Personal para Móvil e iPad - más visible - solo cuando sidebar está cerrado */}
        {!isChatOpen && !isSidebarOpen && (
          <button
            onClick={handleChatToggle}
            title="Chat Personal"
            className="fixed bottom-6 left-6 z-40 md:hidden
              flex flex-col items-center justify-center w-16 h-20
              bg-gradient-to-br from-purple-500 to-blue-600 
              hover:from-purple-600 hover:to-blue-700
              text-white shadow-xl hover:shadow-2xl
              rounded-2xl transition-all duration-300 hover:scale-105"
          >
            <div className="relative mb-1">
              <FiMessageCircle size={20} />
            </div>
            <span className="font-bold text-xs text-center leading-tight">CHAT</span>
            <span className="font-medium text-[10px] text-center leading-tight opacity-90">Personal</span>
          </button>
        )}

        {/* Botón flotante de personas para escritorio - solo visible cuando el panel está cerrado */}
        {!showPeoplePanel && isDesktop && (
          <button
            onClick={() => setShowPeoplePanel(true)}
            className="fixed top-1/2 right-0 transform -translate-y-1/2 w-14 h-32 flex flex-col items-center justify-center transition-all duration-300 shadow-lg z-40 group bg-purple-500 text-white hover:bg-purple-600 translate-x-2 hover:translate-x-0 rounded-l-xl p-1"
            title="Abrir panel de personas"
            aria-label="Abrir panel de personas"
          >
            <div className="floating-people-icon flex items-center justify-center">
              <FiUsers
                size={20}
                className="group-hover:scale-110 transition-transform duration-200"
              />
            </div>
            <div className="floating-people-text-container flex items-center justify-center">
              <div className="floating-people-text text-xs font-bold">
                PERSONAS
              </div>
            </div>
          </button>
        )}

        {/* Botón flotante de personas para móvil y tablet - abajo a la derecha - solo cuando sidebar está cerrado */}
        {!showPeoplePanel && !isDesktop && !isSidebarOpen && (
          <button
            onClick={() => setShowPeoplePanel(true)}
            className={`fixed right-6 w-16 h-16 bg-purple-500 hover:bg-purple-600 text-white rounded-full shadow-lg hover:shadow-xl transition-all duration-300 flex items-center justify-center z-40 group ${
              isChatOpen ? 'bottom-36' : 'bottom-6'
            }`}
            title="Abrir panel de personas"
          >
            <FiUsers size={28} className="group-hover:scale-110 transition-transform duration-200" />
          </button>
        )}

        {/* Componente de Chat Personal */}
        {isChatOpen && (
          <PersonalChat
            userId={user.id}
            isOpen={isChatOpen}
            isMinimized={isChatMinimized}
            onClose={handleChatClose}
            onToggleMinimize={handleChatMinimizeToggle}
          />
        )}
      </>
    </main>
  );
}<|MERGE_RESOLUTION|>--- conflicted
+++ resolved
@@ -56,11 +56,7 @@
   const mediaRecorder = useRef<MediaRecorder | null>(null);
   const audioChunks = useRef<Blob[]>([]);
   const lastUserId = useRef<string | null>(null);
-<<<<<<< HEAD
   const recordingTimeout = useRef<NodeJS.Timeout | null>(null);
-=======
-  const currentStream = useRef<MediaStream | null>(null);
->>>>>>> 4a672368
 
   // Referencia para el último estado logueado para evitar logs duplicados
   const lastLoggedState = useRef<{
@@ -253,14 +249,9 @@
 
       recorder.start();
       setIsRecording(true);
-<<<<<<< HEAD
       recordingTimeout.current = setTimeout(() => {
         stopRecording();
       }, MAX_RECORDING_DURATION);
-=======
-      console.log('📝 DIARY: Grabación iniciada exitosamente');
-      
->>>>>>> 4a672368
     } catch (error) {
       console.error('📝 DIARY: Error al acceder al micrófono:', error);
       
