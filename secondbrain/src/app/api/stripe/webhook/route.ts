--- conflicted
+++ resolved
@@ -5,13 +5,7 @@
 import { db } from '@/lib/firebase';
 
 const stripe = new Stripe(process.env.STRIPE_SECRET_KEY!, {
-<<<<<<< HEAD
-  apiVersion: '2024-06-20',
-} as any);
-=======
   apiVersion: '2025-07-30.basil',
-});
->>>>>>> 876754a0
 
 const endpointSecret = process.env.STRIPE_WEBHOOK_SECRET!;
 
